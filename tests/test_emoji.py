#!/usr/bin/env python
#
# A library that provides a Python interface to the Telegram Bot API
# Copyright (C) 2015-2016
# Leandro Toledo de Souza <devs@python-telegram-bot.org>
#
# This program is free software: you can redistribute it and/or modify
# it under the terms of the GNU General Public License as published by
# the Free Software Foundation, either version 3 of the License, or
# (at your option) any later version.
#
# This program is distributed in the hope that it will be useful,
# but WITHOUT ANY WARRANTY; without even the implied warranty of
# MERCHANTABILITY or FITNESS FOR A PARTICULAR PURPOSE.  See the
# GNU General Public License for more details.
#
# You should have received a copy of the GNU General Public License
# along with this program.  If not, see [http://www.gnu.org/licenses/].
"""This module contains a object that represents Tests for Telegram Emoji"""

<<<<<<< HEAD
=======
import unittest
>>>>>>> 0c74b3cf
import sys
import unittest

sys.path.append('.')

from telegram.emoji import Emoji
from tests.base import BaseTest


class EmojiTest(BaseTest, unittest.TestCase):
    """This object represents Tests for Telegram Emoji."""

    def test_emoji(self):
        for attr in dir(Emoji):
            if attr[0] != '_':  # TODO: dirty way to filter out functions
                self.assertTrue(type(getattr(Emoji, attr)) is str)


if __name__ == '__main__':
    unittest.main()<|MERGE_RESOLUTION|>--- conflicted
+++ resolved
@@ -16,17 +16,14 @@
 #
 # You should have received a copy of the GNU General Public License
 # along with this program.  If not, see [http://www.gnu.org/licenses/].
+
 """This module contains a object that represents Tests for Telegram Emoji"""
 
-<<<<<<< HEAD
-=======
 import unittest
->>>>>>> 0c74b3cf
 import sys
-import unittest
-
 sys.path.append('.')
 
+import telegram
 from telegram.emoji import Emoji
 from tests.base import BaseTest
 
